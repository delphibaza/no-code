--- conflicted
+++ resolved
@@ -13,16 +13,6 @@
   url      = env("DATABASE_URL")
 }
 
-<<<<<<< HEAD
-model User {
-  userId         String   @id @default(cuid())
-  username       String   @unique
-  email          String   @unique
-  password       String
-  profilePicture String?  
-  createdAt      DateTime @default(now())
-}
-=======
 // User model here
 
 model Project {
@@ -42,4 +32,12 @@
   projectId String
   project   Project  @relation(fields: [projectId], references: [id])
 }
->>>>>>> 184748d0
+
+model User {
+  userId         String   @id @default(cuid())
+  username       String   @unique
+  email          String   @unique
+  password       String
+  profilePicture String?  
+  createdAt      DateTime @default(now())
+}
