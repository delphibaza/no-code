{
  "name": "client",
  "private": true,
  "type": "module",
  "license": "ISC",
  "scripts": {
    "dev": "vite",
    "build": "tsc -b && vite build",
    "lint": "eslint .",
    "start": "vite preview"
  },
  "dependencies": {
    "@radix-ui/react-dropdown-menu": "^2.1.4",
    "@radix-ui/react-label": "^2.1.1",
    "@radix-ui/react-slot": "^1.1.1",
    "@repo/common": "1.0.0",
    "@supabase/auth-ui-react": "^0.4.7",
    "@supabase/auth-ui-shared": "^0.1.8",
    "@supabase/supabase-js": "^2.47.10",
    "class-variance-authority": "^0.7.1",
    "clsx": "^2.1.1",
    "dotenv": "^16.4.7",
    "lucide-react": "^0.469.0",
    "react": "18",
    "react-dom": "18",
<<<<<<< HEAD
    "react-router": "^7.1.1",
=======
    "react-hot-toast": "^2.4.1",
    "react-router-dom": "^7.0.2",
>>>>>>> b2c0d261
    "tailwind-merge": "^2.5.5",
    "tailwindcss-animate": "^1.0.7"
  },
  "devDependencies": {
    "@eslint/js": "^9.16.0",
    "@types/node": "^22.10.2",
    "@types/react": "^19.0.1",
    "@types/react-dom": "^19.0.2",
    "@vitejs/plugin-react": "^4.3.4",
    "autoprefixer": "^10.4.20",
    "eslint": "^9.16.0",
    "eslint-plugin-react": "^7.37.2",
    "globals": "^15.13.0",
    "postcss": "^8.4.49",
    "tailwindcss": "^3.4.17",
    "typescript": "^5.7.2",
    "typescript-eslint": "^8.17.0",
    "vite": "^6.0.2"
  }
}<|MERGE_RESOLUTION|>--- conflicted
+++ resolved
@@ -23,12 +23,8 @@
     "lucide-react": "^0.469.0",
     "react": "18",
     "react-dom": "18",
-<<<<<<< HEAD
+    "react-hot-toast": "^2.4.1",
     "react-router": "^7.1.1",
-=======
-    "react-hot-toast": "^2.4.1",
-    "react-router-dom": "^7.0.2",
->>>>>>> b2c0d261
     "tailwind-merge": "^2.5.5",
     "tailwindcss-animate": "^1.0.7"
   },
